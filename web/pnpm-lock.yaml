--- conflicted
+++ resolved
@@ -4183,8 +4183,7 @@
   motion-utils@12.23.6:
     resolution: {integrity: sha512-eAWoPgr4eFEOFfg2WjIsMoqJTW6Z8MTUCgn/GZ3VRpClWBdnbjryiA3ZSNLyxCTmCQx4RmYX6jX1iWHbenUPNQ==}
 
-<<<<<<< HEAD
-=======
+
   motion@12.23.22:
     resolution: {integrity: sha512-iSq6X9vLHbeYwmHvhK//+U74ROaPnZmBuy60XZzqNl0QtZkWfoZyMDHYnpKuWFv0sNMqHgED8aCXk94LCoQPGg==}
     peerDependencies:
@@ -4199,7 +4198,7 @@
       react-dom:
         optional: true
 
->>>>>>> 651c27f8
+
   ms@2.1.3:
     resolution: {integrity: sha512-6FlzubTLZG3J2a/NVCAleEhjzq5oxgHyaCU9yYXvcLsvoVaHJq/s5xXI6/XXP6tz7R9xAOtHnSO/tXtF3WRTlA==}
 
@@ -11080,8 +11079,7 @@
 
   motion-utils@12.23.6: {}
 
-<<<<<<< HEAD
-=======
+
   motion@12.23.22(@emotion/is-prop-valid@1.2.2)(react-dom@19.1.0(react@19.1.0))(react@19.1.0):
     dependencies:
       framer-motion: 12.23.22(@emotion/is-prop-valid@1.2.2)(react-dom@19.1.0(react@19.1.0))(react@19.1.0)
@@ -11091,7 +11089,7 @@
       react: 19.1.0
       react-dom: 19.1.0(react@19.1.0)
 
->>>>>>> 651c27f8
+
   ms@2.1.3: {}
 
   multiformats@9.9.0: {}
