--- conflicted
+++ resolved
@@ -22,7 +22,8 @@
 export const PRIORITY_FEE_TAX_POSITION = 38;
 export const JAIL_FINE = 50;
 
-<<<<<<< HEAD
+export const USE_VRF = false;
+
 export const API_CONFIG = {
   BASE_URL: envConfig.NEXT_PUBLIC_INDEXER_API_URL,
   ENDPOINTS: {
@@ -67,7 +68,4 @@
   FORBIDDEN: "Access forbidden",
   NOT_FOUND: "Resource not found",
   SERVER_ERROR: "Internal server error",
-} as const;
-=======
-export const USE_VRF = false;
->>>>>>> 1a75b8ac
+} as const;