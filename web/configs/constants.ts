import { address } from "@solana/kit";
import envConfig from "./env";

export const DELEGATION_PROGRAM_ID = address(
  "DELeGGvXpWV2fqJUhqcF5ZSYMS4JTLjteaAMARRSaeSh"
);

export const DEFAULT_EPHEMERAL_QUEUE = address(
  "5hBR571xnXppuCPveTrctfTU7tJLSN94nq7kv7FRK5Tc"
);

export const VRF_PROGRAM_IDENTITY = address(
  "9irBy75QS2BN81FUgXuHcjqceJJRuc9oDkAe8TKVvvAw"
);

export const PLATFORM_ID = address(
  // "8woHMJSrVW3nEbv19PCnMkenVyyLpgoS6XGeDeTBhLpb"
  "GgUmA1zccSggfKxPsxmEAjzTrHekFeShobfFKNvqAS6n"
);

export const MEV_TAX_POSITION = 4;
export const PRIORITY_FEE_TAX_POSITION = 38;
export const JAIL_FINE = 50;

<<<<<<< HEAD
export const API_CONFIG = {
  BASE_URL: envConfig.NEXT_PUBLIC_INDEXER_API_URL,
  ENDPOINTS: {
    GAME_LOGS: "/game-logs",
    GAMES: "/games", 
    HEALTH: "/health",
    LEADERBOARD: "/leaderboard",
  },
  DEFAULT_QUERY_OPTIONS: {
    PAGE: 1,
    LIMIT: 100,
    SORT_BY: "timestamp",
    SORT_ORDER: "asc" as const,
  },
  TIMEOUTS: {
    DEFAULT: 10000,
    HEALTH_CHECK: 5000,
    UPLOAD: 30000,
  },
} as const;


export const GAME_LOG_CONFIG = {
  MAX_EVENTS_IN_MEMORY: 50,
  DEFAULT_RETRY_ATTEMPTS: 3,
  RETRY_DELAY: 1000,  
  MAX_RETRY_DELAY: 10000,
  BATCH_SIZE: 20,
  AUTO_REFRESH_INTERVAL: 30000,
} as const;


export const ERROR_MESSAGES = {
  GAME_ID_REQUIRED: "Game ID is required",
  FAILED_TO_CREATE_LOG: "Failed to create game log",
  FAILED_TO_LOAD_LOGS: "Failed to load logs",
  NO_DATA_RETURNED: "No data returned from API",
  NETWORK_ERROR: "Network error occurred", 
  INVALID_RESPONSE: "Invalid response from server",
  TIMEOUT_ERROR: "Request timed out",
  UNAUTHORIZED: "Unauthorized access",
  FORBIDDEN: "Access forbidden",
  NOT_FOUND: "Resource not found",
  SERVER_ERROR: "Internal server error",
} as const;
=======
export const USE_VRF = false;
>>>>>>> 1a75b8ac
<|MERGE_RESOLUTION|>--- conflicted
+++ resolved
@@ -21,8 +21,8 @@
 export const MEV_TAX_POSITION = 4;
 export const PRIORITY_FEE_TAX_POSITION = 38;
 export const JAIL_FINE = 50;
+export const USE_VRF = false;
 
-<<<<<<< HEAD
 export const API_CONFIG = {
   BASE_URL: envConfig.NEXT_PUBLIC_INDEXER_API_URL,
   ENDPOINTS: {
@@ -68,6 +68,3 @@
   NOT_FOUND: "Resource not found",
   SERVER_ERROR: "Internal server error",
 } as const;
-=======
-export const USE_VRF = false;
->>>>>>> 1a75b8ac
